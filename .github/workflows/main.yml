# This is a basic workflow to help you get started with Actions

name: CI

# Controls when the workflow will run
on:
  # Triggers the workflow on push or pull request events but only for the master branch
  pull_request:
    branches: [ main ]
  schedule:
    - cron: '30 3 * * 1,3,5' # Run on Monday, Wednesday, and Friday night at 3h30 UTC
  # Allows you to run this workflow manually from the Actions tab
  workflow_dispatch:

env: 
  LOCAL_WEB_DIR: www/CombineTF2/PRValidation
  EOS_DIR: /eos/user/c/cmsmwbot

# A workflow run is made up of one or more jobs that can run sequentially or in parallel
jobs:

  linting:
    # The type of runner that the job will run on
    runs-on: [self-hosted, linux, x64]

    # Steps represent a sequence of tasks that will be executed as part of the job
    steps:
      # Checks-out your repository under $GITHUB_WORKSPACE, so your job can access it
      - uses: actions/checkout@v4

      - name: run isort
        run: |
          isort . --check-only --diff --profile black --line-length 88

      - name: run Flake8
        run: >-
          flake8 . --max-line-length 88
          --select=F401,F402,F403,F404,F405,F406,F407,F601,F602,F621,F622,F631,F632,F633,F634,F701,F702,F704,F706,F707,F721,F722,F723,F821,F822,F823,F831,F901

      - name: run Black
        run: |
          black --exclude '(^\.git|\.github)' --check .

      - name: check Python Files
        run: |
          # Find all Python files and check their syntax in parallel
          find . -name '*.py' | \
          xargs -P 16 -I {} bash -c '
            echo "Checking python file: {}"
            python -m py_compile "{}" || \
            { echo "Invalid python syntax in {}"; exit 1; }
          '

  setenv:
    runs-on: [self-hosted, linux, x64]
    needs: linting

    outputs:
      COMBINETF2_OUTDIR: ${{steps.export.outputs.COMBINETF2_OUTDIR}}
      WEB_DIR: ${{steps.export.outputs.WEB_DIR}}
      PLOT_DIR: ${{steps.export.outputs.PLOT_DIR}}
      PYTHONPATH: ${{steps.export.outputs.PYTHONPATH}}

    steps:
      - uses: actions/checkout@v4

      - name: setup kerberos
        run: |
          kinit -kt ~/private/.keytab cmsmwbot@CERN.CH
          klist -k -t -e ~/private/.keytab
          klist
          echo "xrdfs root://eosuser.cern.ch// ls $EOS_DIR"
          xrdfs root://eosuser.cern.ch// ls $EOS_DIR

      - name: setup unscheduled
        if: github.event_name != 'schedule'
        run: echo PLOT_DIR=PR$(echo $GITHUB_REF | awk 'BEGIN { FS = "/" } ; { print $3 }')/$(date +%Y_%m_%d) >> $GITHUB_ENV

      - name: setup reference run
        if: github.event_name == 'schedule'
        run: |
          echo PLOT_DIR=ReferenceRuns/$(date +%Y_%m_%d)_$(git rev-parse --short "$GITHUB_SHA") >> $GITHUB_ENV

      - name: setup outdir
        run: echo "COMBINETF2_OUTDIR=/tmp/${USER}/$(uuidgen)" >> $GITHUB_ENV

      - name: setup python path
        run: echo "PYTHONPATH=$GITHUB_WORKSPACE:$PYTHONPATH" >> $GITHUB_ENV

      - name: setup webdir
        run: echo "WEB_DIR=$COMBINETF2_OUTDIR/$LOCAL_WEB_DIR" >> $GITHUB_ENV

      - name: create plot dir
        run: mkdir -p $WEB_DIR/$PLOT_DIR

      - id: export
        run: |
          echo "COMBINETF2_OUTDIR=$COMBINETF2_OUTDIR" >> $GITHUB_OUTPUT
          echo "WEB_DIR=$WEB_DIR" >> $GITHUB_OUTPUT
          echo "PLOT_DIR=$PLOT_DIR" >> $GITHUB_OUTPUT
          echo "PYTHONPATH=$PYTHONPATH" >> $GITHUB_OUTPUT

  make-tensor:
    runs-on: [self-hosted, linux, x64]
    needs: setenv

    steps:
      - env:
          COMBINETF2_OUTDIR: ${{ needs.setenv.outputs.COMBINETF2_OUTDIR }}
          PYTHONPATH: ${{ needs.setenv.outputs.PYTHONPATH }}
        run: |
          echo "COMBINETF2_OUTDIR=${COMBINETF2_OUTDIR}" >> $GITHUB_ENV
          echo "PYTHONPATH=${PYTHONPATH}" >> $GITHUB_ENV

      - uses: actions/checkout@v4

      - name: make tensor
        run: >-
          python tests/make_tensor.py -o $COMBINETF2_OUTDIR/

      - name: make sparse tensor
        run: >-
          python tests/make_tensor.py -o $COMBINETF2_OUTDIR/ --sparse --postfix sparse


  fitting:
    runs-on: [self-hosted, linux, x64]
    needs: [setenv, make-tensor]

    steps:
      - env:
          COMBINETF2_OUTDIR: ${{ needs.setenv.outputs.COMBINETF2_OUTDIR }}
          PYTHONPATH: ${{ needs.setenv.outputs.PYTHONPATH }}
        run: |
          echo "COMBINETF2_OUTDIR=${COMBINETF2_OUTDIR}" >> $GITHUB_ENV
          echo "PYTHONPATH=${PYTHONPATH}" >> $GITHUB_ENV

      - uses: actions/checkout@v4

      - name: nominal fit
        run: >- 
          python scripts/fit.py 
          $COMBINETF2_OUTDIR/test_tensor.hdf5 -o $COMBINETF2_OUTDIR/
          -t 0 --binByBinStat --doImpacts --globalImpacts --project ch1 a --project ch1 b
          --saveHists --computeHistErrors --computeHistCov --computeHistImpacts --computeVariations

      - name: sparse tensor fit 
        run: >- 
          python scripts/fit.py 
          $COMBINETF2_OUTDIR/test_tensor_sparse.hdf5 -o $COMBINETF2_OUTDIR/ --postfix sparse
          -t -0 --binByBinStat --doImpacts --globalImpacts --computeVariations
          --saveHists --computeHistErrors --project ch1 a --project ch1 b 

      - name: pseudodata fit
        run: >- 
          python scripts/fit.py 
          $COMBINETF2_OUTDIR/test_tensor.hdf5 -o $COMBINETF2_OUTDIR/ --postfix pseudodata
          -t 0 --pseudoData original --binByBinStat --doImpacts --globalImpacts

      - name: chi2 fit
        run: >- 
          python scripts/fit.py 
          $COMBINETF2_OUTDIR/test_tensor.hdf5 -o $COMBINETF2_OUTDIR/ --postfix chi2
          -t -0 --chisqFit --externalCovariance --doImpacts --globalImpacts 
          --saveHists --computeHistErrors --project ch1 a --project ch1 b 


  plotting:
    runs-on: [self-hosted, linux, x64]
    needs: [setenv, fitting]

    steps:
      - env:
          COMBINETF2_OUTDIR: ${{ needs.setenv.outputs.COMBINETF2_OUTDIR }}
          PYTHONPATH: ${{ needs.setenv.outputs.PYTHONPATH }}
          WEB_DIR: ${{ needs.setenv.outputs.WEB_DIR }}
          PLOT_DIR: ${{ needs.setenv.outputs.PLOT_DIR }}
        run: |
          echo "COMBINETF2_OUTDIR=${COMBINETF2_OUTDIR}" >> $GITHUB_ENV
          echo "PYTHONPATH=${PYTHONPATH}" >> $GITHUB_ENV
          echo "WEB_DIR=${WEB_DIR}" >> $GITHUB_ENV
          echo "PLOT_DIR=${PLOT_DIR}" >> $GITHUB_ENV

      - uses: actions/checkout@v4

      - name: print pulls & constraints
        run: python scripts/printPullsAndConstraints.py $COMBINETF2_OUTDIR/fitresults.hdf5 

      - name: print impacts
        run: python scripts/printImpacts.py $COMBINETF2_OUTDIR/fitresults.hdf5 --config tests/style_config.py -s absImpacts

      - name: print global impacts
        run: python scripts/printImpacts.py $COMBINETF2_OUTDIR/fitresults.hdf5 --config tests/style_config.py -s absImpacts --globalImpacts

      - name: plot impacts
        run: >-
          python scripts/plot_pullsAndImpacts.py $COMBINETF2_OUTDIR/fitresults.hdf5 -o $WEB_DIR/$PLOT_DIR
          --otherExtensions pdf png -n 50 --config tests/style_config.py -s absimpact
          --subtitle Preliminary --groups Total slopes background_normalization binByBinStat stat 

      - name: plot global impacts
        run: >-
          python scripts/plot_pullsAndImpacts.py $COMBINETF2_OUTDIR/fitresults.hdf5 -o $WEB_DIR/$PLOT_DIR
          -r $COMBINETF2_OUTDIR/fitresults_pseudodata.hdf5 --refName "Pseudo data" -s absimpact
          --otherExtensions pdf png -n 50  --config tests/style_config.py --oneSidedImpacts --globalImpacts --diffPullAsym --showNumbers
          --groups Total slopes background_normalization binByBinStat stat 
          --subtitle Preliminary --postfix data_vs_pseudodata

      - name: plot prefit distributions
        run: >-
          python scripts/plot_hists.py $COMBINETF2_OUTDIR/fitresults.hdf5 -o $WEB_DIR/$PLOT_DIR 
          --extraTextLoc '0.05' '0.7' --legCols 1 --project ch1 a --project ch1 b --yscale '1.2' 
          --subtitle Preliminary --prefit --config tests/style_config.py

      - name: plot postfit distributions
        run: >-
          python scripts/plot_hists.py $COMBINETF2_OUTDIR/fitresults.hdf5 -o $WEB_DIR/$PLOT_DIR 
          --extraTextLoc '0.05' '0.7' --legCols 1 --project ch1 a --project ch1 b --yscale '1.2' 
          --subtitle Preliminary --varNames 'slope_signal' --varColors orange --config tests/style_config.py --rrange 0.8 1.2

      - name: plot histogram covariance matrices
        run: >-
          python scripts/plot_hists_cov.py $COMBINETF2_OUTDIR/fitresults.hdf5 -o $WEB_DIR/$PLOT_DIR 
          --subtitle Preliminary --project ch1 a --project ch1 b --subtitle Preliminary --config tests/style_config.py

      - name: plot histogram impacts
        run: >-
          python scripts/plot_hists_uncertainties.py $COMBINETF2_OUTDIR/fitresults.hdf5 -o $WEB_DIR/$PLOT_DIR 
          --extraTextLoc '0.05' '0.7' --legCols 1 --project ch1 a --project ch1 b --yscale '1.2' --subtitle Preliminary --config tests/style_config.py
<<<<<<< HEAD

      - name: copy index php file
        run: cp data/Templates/index_mit.php $WEB_DIR/$PLOT_DIR/index.php

=======
>>>>>>> 88b7c3e2

  likelihoodscans:
    runs-on: [self-hosted, linux, x64]
    needs: [setenv, make-tensor]

    steps:
      - env:
          COMBINETF2_OUTDIR: ${{ needs.setenv.outputs.COMBINETF2_OUTDIR }}
          PYTHONPATH: ${{ needs.setenv.outputs.PYTHONPATH }}
          WEB_DIR: ${{ needs.setenv.outputs.WEB_DIR }}
          PLOT_DIR: ${{ needs.setenv.outputs.PLOT_DIR }}
        run: |
          echo "COMBINETF2_OUTDIR=${COMBINETF2_OUTDIR}" >> $GITHUB_ENV
          echo "PYTHONPATH=${PYTHONPATH}" >> $GITHUB_ENV
          echo "WEB_DIR=${WEB_DIR}" >> $GITHUB_ENV
          echo "PLOT_DIR=${PLOT_DIR}" >> $GITHUB_ENV

      - uses: actions/checkout@v4

      - name: nominal fit with scans
        run: >- 
          python scripts/fit.py 
          $COMBINETF2_OUTDIR/test_tensor.hdf5 -o $COMBINETF2_OUTDIR/ --postfix scans
          -t 0 --doImpacts 
          --scan sig slope_signal --contourScan sig slope_signal --contourLevels 1 2
          --scan2D sig slope_signal

      #  --contourScan2D sig slope_signal

      - name: plot 1D likelihood scan
        run: >-
          python scripts/plot_likelihood_scan.py $COMBINETF2_OUTDIR/fitresults_scans.hdf5 -o $WEB_DIR/$PLOT_DIR 
          --title CombineTF2 --subtitle Preliminary --params sig slope_signal

      - name: plot 2D likelihood scan
        run: >-
          python scripts/plot_likelihood_scan2D.py $COMBINETF2_OUTDIR/fitresults_scans.hdf5 -o $WEB_DIR/$PLOT_DIR 
          --title CombineTF2 --subtitle Preliminary --params sig slope_signal

  copy-clean:
    runs-on: [self-hosted, linux, x64]
    needs: [setenv, plotting, likelihoodscans]
    if: always() 
    steps:
      - env:
          COMBINETF2_OUTDIR: ${{ needs.setenv.outputs.COMBINETF2_OUTDIR }}
        run: |
          echo "COMBINETF2_OUTDIR=${COMBINETF2_OUTDIR}" >> $GITHUB_ENV

      - name: copy clean plots
        run: |
          echo "xrdcp --parallel 4 -R -f $COMBINETF2_OUTDIR/$LOCAL_WEB_DIR/* root://eosuser.cern.ch//$EOS_DIR/$LOCAL_WEB_DIR"
          xrdcp --parallel 4 -R -f $COMBINETF2_OUTDIR/$LOCAL_WEB_DIR/* root://eosuser.cern.ch//$EOS_DIR/$LOCAL_WEB_DIR
          echo "Removing temp directory $COMBINETF2_OUTDIR/$LOCAL_WEB_DIR"
          rm -r $COMBINETF2_OUTDIR/$LOCAL_WEB_DIR

      - name: clean
        run: |
          echo "Removing temp directory $COMBINETF2_OUTDIR"
          rm -r $COMBINETF2_OUTDIR<|MERGE_RESOLUTION|>--- conflicted
+++ resolved
@@ -227,13 +227,6 @@
         run: >-
           python scripts/plot_hists_uncertainties.py $COMBINETF2_OUTDIR/fitresults.hdf5 -o $WEB_DIR/$PLOT_DIR 
           --extraTextLoc '0.05' '0.7' --legCols 1 --project ch1 a --project ch1 b --yscale '1.2' --subtitle Preliminary --config tests/style_config.py
-<<<<<<< HEAD
-
-      - name: copy index php file
-        run: cp data/Templates/index_mit.php $WEB_DIR/$PLOT_DIR/index.php
-
-=======
->>>>>>> 88b7c3e2
 
   likelihoodscans:
     runs-on: [self-hosted, linux, x64]
