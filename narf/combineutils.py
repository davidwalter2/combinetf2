import tensorflow as tf
import tensorflow_io as tfio
import numpy as np
import scipy
import h5py
import hist
import narf.ioutils

class SimpleSparseTensor:
    def __init__(self, indices, values, dense_shape):
        self.indices = indices
        self.values = values
        self.dense_shape = dense_shape

def maketensor(h5dset):
    if 'original_shape' in h5dset.attrs:
        shape = h5dset.attrs['original_shape']
    else:
        shape = h5dset.shape

    if h5dset.size == 0:
        return tf.zeros(shape,h5dset.dtype)

    filename = h5dset.file.filename
    dsetpath = h5dset.name

    atensor = tfio.IOTensor.from_hdf5(filename)(dsetpath).to_tensor()

    atensor = tf.reshape(atensor, shape)
    return atensor

def makesparsetensor(h5group):
    indices = maketensor(h5group['indices'])
    values = maketensor(h5group['values'])
    dense_shape = h5group.attrs['dense_shape']

    return SimpleSparseTensor(indices,values,dense_shape)

class FitInputData:
    def __init__(self, filename, pseudodata=None, normalize=False):
        with h5py.File(filename, mode='r') as f:

            #load text arrays from file
            self.procs = f['hprocs'][...]
            self.signals = f['hsignals'][...]
            self.systs = f['hsysts'][...]
            self.systsnoprofile = f['hsystsnoprofile'][...]
            self.systsnoconstraint = f['hsystsnoconstraint'][...]
            self.systgroups = f['hsystgroups'][...]
            self.systgroupidxs = f['hsystgroupidxs'][...]

            self.noigroups = f['hnoigroups'][...]
            self.noigroupidxs = f['hnoigroupidxs'][...]
            if "hpseudodatanames" in f.keys():
                self.pseudodatanames = f['hpseudodatanames'][...].astype(str)
            else:
                self.pseudodatanames = []

            #load arrays from file
            hconstraintweights = f['hconstraintweights']
            hdata_obs = f['hdata_obs']

            if 'hdata_cov_inv' in f.keys():
                hdata_cov_inv = f['hdata_cov_inv']
                self.data_cov_inv = maketensor(hdata_cov_inv)
            else:
                self.data_cov_inv = None

            self.sparse = not 'hnorm' in f

            if self.sparse:
                hnorm_sparse = f['hnorm_sparse']
                hlogk_sparse = f['hlogk_sparse']
            else:
                hnorm = f['hnorm']
                hlogk = f['hlogk']

            #infer some metadata from loaded information
            self.dtype = hdata_obs.dtype
            self.nbins = hdata_obs.shape[-1]
            self.nproc = len(self.procs)
            self.nsyst = len(self.systs)
            self.nsystnoprofile = len(self.systsnoprofile)
            self.nsystnoconstraint = len(self.systsnoconstraint)
            self.nsignals = len(self.signals)
            self.nsystgroups = len(self.systgroups)
            self.nnoigroups = len(self.noigroups)

            # reference meta data if available
            self.metadata = {}
            if "meta" in f.keys():
                from narf.ioutils import pickle_load_h5py
                self.metadata = pickle_load_h5py(f["meta"])
                self.channel_info = self.metadata["channel_info"]
            else:
                self.channel_info = {
                    "ch0":{"axes": [hist.axis.Integer(0, self.nbins, underflow=False, overflow=False, name="obs")]}
                }

            # compute indices for channels
            ibin = 0
            for channel, info in self.channel_info.items():
                axes = info["axes"]
                shape = tuple([len(a) for a in axes])
                size = np.prod(shape)

                start = ibin
                stop = start + size

                info["start"] = start
                info["stop"] = stop

                ibin = stop

            for channel, info in self.channel_info.items():
                print(channel, info)

            self.axis_procs = hist.axis.StrCategory(self.procs, name="processes")                

            #build tensorflow graph for likelihood calculation

            #start by creating tensors which read in the hdf5 arrays (optimized for memory consumption)
            self.constraintweights = maketensor(hconstraintweights)

            #load data/pseudodata
            if pseudodata is not None:
                if pseudodata in self.pseudodatanames:
                    pseudodata_idx = np.where(self.pseudodatanames == pseudodata)[0][0]
                else:
                    raise Exception("Pseudodata %s not found, available pseudodata sets are %s" % (pseudodata, self.pseudodatanames))
                print("Run pseudodata fit for index %i: " % (pseudodata_idx))
                print(self.pseudodatanames[pseudodata_idx])
                hdata_obs = f['hpseudodata']

                data_obs = maketensor(hdata_obs)
                self.data_obs = data_obs[:, pseudodata_idx]
            else:
                self.data_obs = maketensor(hdata_obs)

            hkstat = f['hkstat']
            self.kstat = maketensor(hkstat)

            if self.sparse:
                self.norm_sparse = makesparsetensor(hnorm_sparse)
                self.logk_sparse = makesparsetensor(hlogk_sparse)
            else:
                self.norm = maketensor(hnorm)
                self.logk = maketensor(hlogk)

            self.normalize = normalize
            if self.normalize:
                # normalize predictoin and each systematic to total event yield in data
                # FIXME this should be done per-channel ideally

                data_sum = tf.reduce_sum(self.data_obs)
                norm_sum = tf.reduce_sum(self.norm)
                lognorm_sum = tf.math.log(norm_sum)[None, None, ...]

                logkavg = self.logk[..., 0, :]
                logkhalfdiff = self.logk[..., 1, :]

                logkdown = logkavg - logkhalfdiff
                logdown_sum = tf.math.log(tf.reduce_sum(tf.exp(-logkdown) * self.norm[..., None], axis=(0,1)))[None, None, ...]
                logkdown = logkdown + logdown_sum - lognorm_sum

                logkup = logkavg + logkhalfdiff
                logup_sum = tf.math.log(tf.reduce_sum(tf.exp(logkup) * self.norm[..., None], axis=(0,1)))[None, None, ...]
                logkup = logkup - logup_sum + lognorm_sum

                # Compute new logkavg and logkhalfdiff
                logkavg = 0.5 * (logkup + logkdown)
                logkhalfdiff = 0.5 * (logkup - logkdown)

                # Stack logkavg and logkhalfdiff to form the new logk_array using tf.stack
                logk_array = tf.stack([logkavg, logkhalfdiff], axis=-2)

                # Finally, set self.logk to the new computed logk_array
                self.logk = logk_array
                self.norm = self.norm * (data_sum / norm_sum)[None, None, ...]


class FitDebugData:
    def __init__(self, indata):

        if indata.sparse:
            raise NotImplementedError("sparse mode is not supported yet")

        self.indata = indata

        self.axis_procs = self.indata.axis_procs
        self.axis_systs = hist.axis.StrCategory(indata.systs, name="systs")
        self.axis_downup = hist.axis.StrCategory(["Down", "Up"], name="DownUp")

        self.data_obs_hists = {}
        self.nominal_hists = {}
        self.syst_hists = {}
        self.syst_active_hists = {}

        ibin = 0
        for channel, info in self.indata.channel_info.items():
            axes = info["axes"]
            shape = [len(a) for a in axes]
            stop = ibin+np.prod(shape)

            shape_norm = [*shape, self.indata.nproc]
            shape_logk = [*shape, self.indata.nproc, 2, self.indata.nsyst]

            data_obs_hist = hist.Hist(*axes, name=f"{channel}_data_obs")
            data_obs_hist.values()[...] = memoryview(tf.reshape(self.indata.data_obs[ibin:stop], shape))

            nominal_hist = hist.Hist(*axes, self.axis_procs, name=f"{channel}_nominal")
            nominal_hist.values()[...] = memoryview(tf.reshape(self.indata.norm[ibin:stop,:], shape_norm))

            # TODO do these operations on logk in tensorflow instead of numpy to use
            # multiple cores
            logk_array = np.asarray(memoryview(tf.reshape(self.indata.logk[ibin:stop,:], shape_logk)))
            logkavg = logk_array[..., 0, :]
            logkhalfdiff = logk_array[..., 1, :]

            syst_hist = hist.Hist(*axes, self.axis_procs, self.axis_systs, self.axis_downup, name=f"{channel}_syst")

            logkdown = logkavg - logkhalfdiff
            syst_hist[{"DownUp" : "Down"}] = np.exp(-logkdown)*nominal_hist.values()[..., None]
            del logkdown

            logkup = logkavg + logkhalfdiff
            syst_hist[{"DownUp" : "Up"}] = np.exp(logkup)*nominal_hist.values()[..., None]
            del logkup

            syst_active_hist = hist.Hist(self.axis_procs, self.axis_systs, name=f"{channel}_syst_active", storage = hist.storage.Int64())
            syst_active_hist.values()[...] = np.sum(np.logical_or(np.abs(logkavg) > 0., np.abs(logkhalfdiff) > 0.), axis=tuple(range(len(axes))))

            self.data_obs_hists[channel] = data_obs_hist
            self.nominal_hists[channel] = nominal_hist
            self.syst_hists[channel] = syst_hist
            self.syst_active_hists[channel] = syst_active_hist

            ibin = stop

    def nonzeroSysts(self, channels = None, procs = None):
        if channels is None:
            channels = self.indata.channel_info.keys()

        if procs is None:
            procs = list(self.axis_procs)

        nonzero_syst_idxs = set()

        for channel in channels:
            syst_active_hist = self.syst_active_hists[channel]
            syst_active_hist = syst_active_hist[{"processes" : procs}]
            idxs = np.nonzero(syst_active_hist)
            syst_axis_idxs = syst_active_hist.axes.name.index("systs")
            syst_idxs = idxs[syst_axis_idxs]
            nonzero_syst_idxs.update(syst_idxs)

        nonzero_systs = []
        for isyst, syst in enumerate(self.indata.systs):
            if isyst in nonzero_syst_idxs:
                nonzero_systs.append(syst)

        return nonzero_systs

    def channelsForNonzeroSysts(self, procs = None, systs = None):
        if procs is None:
            procs = list(self.axis_procs)

        if systs is None:
            systs = list(self.axis_systs)

        channels_out = []

        for channel in self.indata.channel_info:
            syst_active_hist = self.syst_active_hists[channel]
            syst_active_hist = syst_active_hist[{"processes" : procs, "systs" : systs}]
            if np.count_nonzero(syst_active_hist.values()) > 0:
                channels_out.append(channel)

        return channels_out

    def procsForNonzeroSysts(self, channels = None, systs = None):
        if channels is None:
            channels = self.indata.channel_info.keys()

        if systs is None:
            systs = list(self.axis_systs)

        proc_idxs_out = set()

        for channel in channels:
            syst_active_hist = self.syst_active_hists[channel]
            syst_active_hist = syst_active_hist[{"systs" : systs}]
            idxs = np.nonzero(syst_active_hist)
            proc_axis_idxs = syst_active_hist.axes.name.index("processes")
            proc_idxs = idxs[proc_axis_idxs]
            proc_idxs_out.update(proc_idxs)

        nonzero_procs = []
        for iproc, proc in enumerate(self.indata.procs):
            if iproc in proc_idxs_out:
                nonzero_procs.append(proc)

        return nonzero_procs

class Fitter:
    def __init__(self, indata, options):
        self.indata = indata
        self.binByBinStat = options.binByBinStat
        self.normalize = options.normalize
        self.systgroupsfull = self.indata.systgroups.tolist()
        self.systgroupsfull.append("stat")
        if self.binByBinStat:
            self.systgroupsfull.append("binByBinStat")

        if options.externalCovariance and not options.chisqFit:
            raise Exception('option "--externalCovariance" only works with "--chisqFit"')
        if (options.chisqFit or options.externalCovariance) and options.binByBinStat:
            raise Exception('option "--binByBinStat" currently not supported for options "--externalCovariance" and "--chisqFit"')

        self.chisqFit = options.chisqFit
        self.externalCovariance = options.externalCovariance

        self.nsystgroupsfull = len(self.systgroupsfull)

        self.pois = []

        if options.POIMode == "mu":
            self.npoi = self.indata.nsignals
            poidefault = options.POIDefault*tf.ones([self.npoi],dtype=self.indata.dtype)
            for signal in self.indata.signals:
                self.pois.append(signal)
        elif options.POIMode == "none":
            self.npoi = 0
            poidefault = tf.zeros([],dtype=dtype)
        else:
            raise Exception("unsupported POIMode")

        self.parms = np.concatenate([self.pois, self.indata.systs])

        self.allowNegativePOI = options.allowNegativePOI

        if self.allowNegativePOI:
            xpoidefault = poidefault
        else:
            xpoidefault = tf.sqrt(poidefault)

        # tf variable containing all fit parameters
        thetadefault = tf.zeros([self.indata.nsyst],dtype=self.indata.dtype)
        if self.npoi>0:
            xdefault = tf.concat([xpoidefault,thetadefault], axis=0)
        else:
            xdefault = thetadefault

        self.x = tf.Variable(xdefault, trainable=True, name="x")

        # observed number of events per bin
        self.nobs = tf.Variable(self.indata.data_obs, trainable=False, name="nobs")

        if self.chisqFit:
            if self.externalCovariance:
                if self.indata.data_cov_inv is None:
                    raise RuntimeError("No external covariance found in input data.")
                # provided covariance
                self.data_cov_inv = self.indata.data_cov_inv
            else:
                # covariance from data stat
                if tf.math.reduce_any(self.nobs <= 0).numpy():
                    raise RuntimeError("Bins in 'nobs <= 0' encountered, chi^2 fit can not be performed.")
<<<<<<< HEAD
                self.data_cov_inv = tf.reciprocal(tf.linalg.diag(self.nobs))
=======
                self.data_cov_inv = tf.linalg.diag(tf.math.reciprocal(self.nobs))
>>>>>>> 94ab2a2d

        # constraint minima for nuisance parameters
        self.theta0 = tf.Variable(tf.zeros([self.indata.nsyst], dtype=self.indata.dtype), trainable=False, name="theta0")

        # global observables for mc stat uncertainty
        self.beta0 = tf.ones_like(self.indata.data_obs)

        nexpfullcentral = self.expected_events(profile=False)
        self.nexpnom = tf.Variable(nexpfullcentral, trainable=False, name="nexpnom")

    def prefit_covariance(self, unconstrained_err=0.):
        # free parameters are taken to have zero uncertainty for the purposes of prefit uncertainties
        var_poi = tf.zeros([self.npoi], dtype=self.indata.dtype)

        # nuisances have their uncertainty taken from the constraint term, but unconstrained nuisances
        # are set to a placeholder uncertainty (zero by default) for the purposes of prefit uncertainties
        var_theta = tf.where(self.indata.constraintweights == 0., unconstrained_err, tf.math.reciprocal(self.indata.constraintweights))

        invhessianprefit = tf.linalg.diag(tf.concat([var_poi, var_theta], axis = 0))
        return invhessianprefit

    @tf.function
    def val_jac(self, fun, *args, **kwargs):
        with tf.GradientTape() as t:
            val = fun(*args, **kwargs)
        jac = t.jacobian(val, self.x)

        return val, jac

    def bayesassign(self):
        if self.npoi > 0:
            raise NotImplementedError("Assignment for Bayesian toys is not currently supported in the presence of explicit POIs")
        self.x.assign(tf.random.normal(shape=self.theta0.shape, dtype=self.theta0.dtype))

    def frequentistassign(self):
        self.theta0.assign(tf.random.normal(shape=self.theta0.shape, dtype=self.theta0.dtype))

    def parms_hist(self, cov, hist_name="parms"):
        parms = list(self.parms.astype(str))
        axis_parms = hist.axis.StrCategory(parms, name="parms")

        values = self.x.numpy()
        variances = tf.linalg.diag_part(cov)

        h = hist.Hist(axis_parms, storage=hist.storage.Weight(), name=hist_name)
        h.values()[...] = memoryview(values)
        h.variances()[...] = memoryview(variances)
        h = narf.ioutils.H5PickleProxy(h)

        return h

    def cov_hist(self, cov):
        parms = list(self.parms.astype(str))
        axis_parms_x = hist.axis.StrCategory(parms, name="parms_x")
        axis_parms_y = hist.axis.StrCategory(parms, name="parms_y")

        h_cov = hist.Hist(axis_parms_x, axis_parms_y, storage=hist.storage.Double(), name="cov")
        h_cov.values()[...] = memoryview(cov)
        h_cov = narf.ioutils.H5PickleProxy(h_cov)

        return h_cov

    @tf.function(reduce_retracing=True)
    def _compute_impact_group(self, cov, nstat, idxs):
        cov_reduced = tf.gather(cov, idxs, axis=0)
        cov_reduced = tf.gather(cov_reduced, idxs, axis=1)
        v = tf.gather(cov[:nstat], idxs, axis=1)
        invC_v = tf.linalg.solve(cov_reduced, tf.transpose(v))
        v_invC_v = tf.einsum('ij,ji->i', v, invC_v)
        return tf.sqrt(v_invC_v)

    @tf.function
    def _impacts_parms(self, nstat, cov, hess):
        #impact for poi at index i in covariance matrix from nuisance with index j is C_ij/sqrt(C_jj) = <deltax deltatheta>/sqrt(<deltatheta^2>)
        impacts = cov[:nstat]/tf.reshape(tf.sqrt(tf.linalg.diag_part(cov)),[1,-1])

        impacts_grouped = tf.map_fn(
            lambda idxs: self._compute_impact_group(cov, nstat, idxs), 
            tf.ragged.constant(self.indata.systgroupidxs, dtype=tf.int32), 
            fn_output_signature=tf.TensorSpec(shape=(impacts.shape[0],), dtype=tf.float64)
        )
        impacts_grouped = tf.transpose(impacts_grouped)

        # impact data stat
        hess_stat = hess[:nstat,:nstat]
        identity = tf.eye(nstat, dtype=hess_stat.dtype)
        inv_hess_stat = tf.linalg.solve(hess_stat, identity)  # Solves H * X = I

        if self.binByBinStat:
            # impact bin-by-bin stat
            val_no_bbb, grad_no_bbb, hess_no_bbb = self.loss_val_grad_hess(profile_grad=False)

            hess_stat_no_bbb = hess_no_bbb[:nstat,:nstat]
            inv_hess_stat_no_bbb = tf.linalg.solve(hess_stat_no_bbb, identity)

            impacts_data_stat = tf.sqrt(tf.linalg.diag_part(inv_hess_stat_no_bbb))
            impacts_data_stat = tf.reshape(impacts_data_stat, (-1, 1))

            impacts_bbb_sq = tf.linalg.diag_part(inv_hess_stat - inv_hess_stat_no_bbb)
            impacts_bbb = tf.sqrt(tf.nn.relu(impacts_bbb_sq)) # max(0,x)
            impacts_bbb = tf.reshape(impacts_bbb, (-1, 1))
            impacts_grouped = tf.concat([impacts_grouped, impacts_data_stat, impacts_bbb], axis=1)
        else:
            impacts_data_stat = tf.sqrt(tf.linalg.diag_part(inv_hess_stat))
            impacts_data_stat = tf.reshape(impacts_data_stat, (-1, 1))
            impacts_grouped = tf.concat([impacts_grouped, impacts_data_stat], axis=1)

        return impacts, impacts_grouped

    def impacts_hists(self, cov, hess):
        # store impacts for all POIs and unconstrained nuisances
        nstat = self.npoi + self.indata.nsystnoconstraint

        parms = list(self.parms.astype(str))[:nstat]

        impact_names = list(self.parms.astype(str))
        impact_names_grouped = list(self.indata.systgroups.astype(str))

        impacts, impacts_grouped = self._impacts_parms(nstat, cov, hess)

        impact_names_grouped.append("stat")

        if self.binByBinStat:
            impact_names_grouped.append("binByBinStat")

        # write out histograms
        axis_parms = hist.axis.StrCategory(parms, name="parms")
        axis_impacts = hist.axis.StrCategory(impact_names, name="impacts")
        axis_impacts_grouped = hist.axis.StrCategory(impact_names_grouped, name="impacts")

        h = hist.Hist(axis_parms, axis_impacts, storage=hist.storage.Double(), name="impacts")
        h.values()[...] = memoryview(impacts)
        h = narf.ioutils.H5PickleProxy(h)

        h_grouped = hist.Hist(axis_parms, axis_impacts_grouped, storage=hist.storage.Double(), name="impacts_grouped")
        h_grouped.values()[...] = memoryview(impacts_grouped)
        h_grouped = narf.ioutils.H5PickleProxy(h_grouped)

        return h, h_grouped

    def _global_impacts(self, cov):
        with tf.GradientTape() as t2:
            t2.watch([self.theta0, self.nobs, self.beta0])
            with tf.GradientTape() as t1:
                t1.watch([self.theta0, self.nobs, self.beta0])
                val = self._compute_loss()
            grad = t1.gradient(val, self.x, unconnected_gradients="zero")
        pd2ldxdtheta0, pd2ldxdnobs, pd2ldxdbeta0 = t2.jacobian(grad, [self.theta0, self.nobs, self.beta0], unconnected_gradients="zero")

        dxdtheta0 = -cov @ pd2ldxdtheta0
        dxdnobs = -cov @ pd2ldxdnobs
        dxdbeta0 = -cov @ pd2ldxdbeta0

        return dxdtheta0, dxdnobs, dxdbeta0

    @tf.function(reduce_retracing=True)
    def _compute_global_impact_group(self, dxdtheta0, idxs):
        gathered = tf.gather(dxdtheta0, idxs, axis=-1)
        squared = tf.square(gathered)
        summed = tf.reduce_sum(squared, axis=-1)
        return tf.sqrt(summed)

    @tf.function
    def _global_impacts_parms(self, cov):

        dxdtheta0, dxdnobs, dxdbeta0 = self._global_impacts(cov)
        
        impacts_grouped = tf.map_fn(
            lambda idxs: self._compute_global_impact_group(dxdtheta0, idxs), 
            tf.ragged.constant(self.indata.systgroupidxs, dtype=tf.int32), 
            fn_output_signature=tf.TensorSpec(shape=(dxdtheta0.shape[0],), dtype=tf.float64)
        )
        impacts_grouped = tf.transpose(impacts_grouped)

        # global impact data stat
        if self.externalCovariance:
            data_cov = tf.linalg.inv(self.data_cov_inv)
            data_stat = tf.einsum('ij,jk,ik->i', dxdnobs, data_cov, dxdnobs)
        else:
            data_stat = tf.reduce_sum(tf.square(dxdnobs) * self.nobs, axis=-1)
        data_stat = tf.sqrt(data_stat)
        impacts_data_stat = tf.reshape(data_stat, (-1, 1))
        impacts_grouped = tf.concat([impacts_grouped, impacts_data_stat], axis=1)

        if self.binByBinStat:
            # global impact bin-by-bin stat
            impacts_bbb = tf.sqrt(tf.reduce_sum(tf.square(dxdbeta0) * tf.math.reciprocal(self.indata.kstat), axis=-1))
            impacts_bbb = tf.reshape(impacts_bbb, (-1, 1))
            impacts_grouped = tf.concat([impacts_grouped, impacts_bbb], axis=1)

        return dxdtheta0, impacts_grouped

    def global_impacts_hists(self, cov):
        # store impacts for all POIs and unconstrained nuisances
        nstat = self.npoi + self.indata.nsystnoconstraint

        parms = list(self.parms.astype(str))[:nstat]

        impacts, impacts_grouped = self._global_impacts_parms(cov[:nstat])

        impact_names = list(self.indata.systs.astype(str))
        impact_names_grouped = list(self.indata.systgroups.astype(str))

        # global impact data stat
        impact_names_grouped.append("stat")

        if self.binByBinStat:
            # global impact bin-by-bin stat
            impact_names_grouped.append("binByBinStat")

        # write out histograms
        axis_parms = hist.axis.StrCategory(parms, name="parms")
        axis_impacts = hist.axis.StrCategory(impact_names, name="impacts")
        axis_impacts_grouped = hist.axis.StrCategory(impact_names_grouped, name="impacts")

        h = hist.Hist(axis_parms, axis_impacts, storage=hist.storage.Double(), name="global_impacts")
        h.values()[...] = memoryview(impacts)
        h = narf.ioutils.H5PickleProxy(h)

        h_grouped = hist.Hist(axis_parms, axis_impacts_grouped, storage=hist.storage.Double(), name="global_impacts_grouped")
        h_grouped.values()[...] = memoryview(impacts_grouped)
        h_grouped = narf.ioutils.H5PickleProxy(h_grouped)

        return h, h_grouped

    def _expvar_profiled(self, fun_exp, cov, compute_cov=False):
        dxdtheta0, dxdnobs, dxdbeta0 = self._global_impacts(cov)

        with tf.GradientTape() as t:
            t.watch([self.theta0, self.nobs, self.beta0])
            expected = fun_exp()
            expected_flat = tf.reshape(expected, (-1,))

        pdexpdx, pdexpdtheta0, pdexpdnobs, pdexpdbeta0 = t.jacobian(expected_flat, [self.x, self.theta0, self.nobs, self.beta0], unconnected_gradients="zero")

        dexpdtheta0 = pdexpdtheta0 + pdexpdx @ dxdtheta0
        dexpdnobs = pdexpdnobs + pdexpdx @ dxdnobs
        dexpdbeta0 = pdexpdbeta0 + pdexpdx @ dxdbeta0

        # FIXME factorize this part better with the global impacts calculation

        var_theta0 = tf.where(self.indata.constraintweights == 0., tf.zeros_like(self.indata.constraintweights), tf.math.reciprocal(self.indata.constraintweights))

        dtheta0 = tf.math.sqrt(var_theta0)
        dnobs = tf.math.sqrt(self.nobs)
        dbeta0 = tf.math.sqrt(tf.math.reciprocal(self.indata.kstat))

        dexpdtheta0 *= dtheta0[None, :]
        dexpdnobs *= dnobs[None, :]
        dexpdbeta0 *= dbeta0[None, :]

        if compute_cov:
            expcov = dexpdtheta0 @ tf.transpose(dexpdtheta0) + dexpdnobs @ tf.transpose(dexpdnobs)
            if self.binByBinStat:
                expcov += dexpdbeta0 @ tf.transpose(dexpdbeta0)
            return expected, expcov
        else:
            expvar = tf.reduce_sum(tf.square(dexpdtheta0), axis=-1) + tf.reduce_sum(tf.square(dexpdnobs), axis=-1)
            if self.binByBinStat:
                expvar += tf.reduce_sum(tf.square(dexpdbeta0), axis=-1)

            expvar = tf.reshape(expvar, expected.shape)

            return expected, expvar

    def _expvar_optimized(self, fun_exp, cov, skipBinByBinStat = False):
        # compute uncertainty on expectation propagating through uncertainty on fit parameters using full covariance matrix

        #FIXME this doesn't actually work for the positive semi-definite case
        invhesschol = tf.linalg.cholesky(cov)

        # since the full covariance matrix with respect to the bin counts is given by J^T R^T R J, then summing RJ element-wise squared over the parameter axis gives the diagonal elements

        expected = fun_exp()

        # dummy vector for implicit transposition
        u = tf.ones_like(expected)
        with tf.GradientTape(watch_accessed_variables=False) as t1:
            t1.watch(u)
            with tf.GradientTape() as t2:
                expected = fun_exp()
            # this returns dndx_j = sum_i u_i dn_i/dx_j
            Ju = t2.gradient(expected, self.x, output_gradients=u)
            Ju = tf.transpose(Ju)
            Ju = tf.reshape(Ju, [-1, 1])
            RJu = tf.matmul(tf.stop_gradient(invhesschol), Ju, transpose_a=True)
            RJu = tf.reshape(RJu, [-1])
        RJ = t1.jacobian(RJu, u)
        sRJ2 = tf.reduce_sum(RJ**2, axis=0)
        sRJ2 = tf.reshape(sRJ2, expected.shape)
        if self.binByBinStat and not skipBinByBinStat:
            # add MC stat uncertainty on variance
            sumw2 = tf.square(expected)/self.indata.kstat
            sRJ2 = sRJ2 + sumw2
        return expected, sRJ2

    def _chi2(self, fun, cov, profile=True):
        if profile:
            res, rescov = self._expvar_profiled(fun, cov, compute_cov=True)
        else:
            res, rescov = self._expvar(fun, cov, compute_cov=True)

        resv = tf.reshape(res, (-1,1))

        chi_square_value = tf.transpose(resv) @ tf.linalg.solve(rescov, resv)

        return chi_square_value[0,0]

    def _expvar(self, fun_exp, invhess, compute_cov=False):
        # compute uncertainty on expectation propagating through uncertainty on fit parameters using full covariance matrix
        #FIXME switch back to optimized version at some point?

        with tf.GradientTape() as t:
            t.watch([self.nobs, self.beta0])
            expected = fun_exp()
            expected_flat = tf.reshape(expected, (-1,))
        dexpdx, dexpdnobs, dexpdbeta0 = t.jacobian(expected_flat, [self.x, self.nobs, self.beta0])

        cov = dexpdx @ tf.matmul(invhess, dexpdx, transpose_b = True)

        if dexpdnobs is not None:
            varnobs = self.nobs
            cov += dexpdnobs @ (varnobs[:, None] * tf.transpose(dexpdnobs))

        if self.binByBinStat:
            varbeta0 = tf.math.reciprocal(self.indata.kstat)
            cov += dexpdbeta0 @ (varbeta0[:, None] * tf.transpose(dexpdbeta0))

        if compute_cov:
            return expected, cov
        else:
            var = tf.linalg.diag_part(cov)
            var = tf.reshape(var, expected.shape)
            return expected, var

    def _expvariations(self, fun_exp, cov, correlations):
        with tf.GradientTape() as t:
            expected = fun_exp()
            expected_flat = tf.reshape(expected, (-1,))
        dexpdx = t.jacobian(expected_flat, self.x)

        if correlations:
            # construct the matrix such that the columns represent
            # the variations associated with profiling a given parameter
            # taking into account its correlations with the other parameters
            dx = cov/tf.math.sqrt(tf.linalg.diag_part(cov))[None, :]

            dexp = dexpdx @ dx
        else:
            dexp = dexpdx*tf.math.sqrt(tf.linalg.diag_part(cov))[None, :]

        dexp = tf.reshape(dexp, (*expected.shape, -1))

        down = expected[..., None] - dexp
        up = expected[..., None] + dexp

        expvars = tf.stack([down, up], axis=-1)

        return expvars

    def _compute_yields_noBBB(self):
        xpoi = self.x[:self.npoi]
        theta = self.x[self.npoi:]

        if self.allowNegativePOI:
            poi = xpoi
            gradr = tf.ones_like(poi)
        else:
            poi = tf.square(xpoi)
            gradr = 2.*xpoi

        rnorm = tf.concat([poi, tf.ones([self.indata.nproc - poi.shape[0]], dtype=self.indata.dtype)], axis=0)
        mrnorm = tf.expand_dims(rnorm,-1)
        ernorm = tf.reshape(rnorm,[1,-1])

        #interpolation for asymmetric log-normal
        twox = 2.*theta
        twox2 = twox*twox
        alpha =  0.125 * twox * (twox2 * (3.*twox2 - 10.) + 15.)
        alpha = tf.clip_by_value(alpha,-1.,1.)

        thetaalpha = theta*alpha

        mthetaalpha = tf.stack([theta,thetaalpha],axis=0) #now has shape [2,nsyst]
        mthetaalpha = tf.reshape(mthetaalpha,[2*self.indata.nsyst,1])

        if self.indata.sparse:
            raise NotImplementedError("sparse mode is not supported yet")
        else:
            #matrix encoding effect of nuisance parameters
            #memory efficient version (do summation together with multiplication in a single tensor contraction step)
            #this is equivalent to
            #alpha = tf.reshape(alpha,[-1,1,1])
            #theta = tf.reshape(theta,[-1,1,1])
            #logk = logkavg + alpha*logkhalfdiff
            #logktheta = theta*logk
            #logsnorm = tf.reduce_sum(logktheta, axis=0)

            mlogk = tf.reshape(self.indata.logk,[self.indata.nbins*self.indata.nproc,2*self.indata.nsyst])
            logsnorm = tf.matmul(mlogk,mthetaalpha)
            logsnorm = tf.reshape(logsnorm,[self.indata.nbins,self.indata.nproc])

            snorm = tf.exp(logsnorm)

            #final expected yields per-bin including effect of signal
            #strengths and nuisance parmeters
            #memory efficient version (do summation together with multiplication in a single tensor contraction step)
            #equivalent to (with some reshaping to explicitly match indices)
            #rnorm = tf.reshape(rnorm,[1,-1])
            #pnormfull = rnorm*snorm*norm
            #nexpfull = tf.reduce_sum(pnormfull,axis=-1)
            snormnorm = snorm*self.indata.norm
            nexpfullcentral = tf.matmul(snormnorm, mrnorm)
            nexpfullcentral = tf.squeeze(nexpfullcentral,-1)

            # if options.saveHists:
            normfullcentral = ernorm*snormnorm

        if self.normalize:
            # FIXME this should be done per-channel ideally
            normscale = tf.reduce_sum(self.nobs)/tf.reduce_sum(nexpfullcentral)

            nexpfullcentral *= normscale
            normfullcentral *= normscale

        return nexpfullcentral, normfullcentral

    def _compute_yields_with_beta(self, profile=True, profile_grad=True):
        nexpfullcentral, normfullcentral = self._compute_yields_noBBB()

        nexpfull = nexpfullcentral
        normfull = normfullcentral

        beta = None
        if self.binByBinStat:
            if profile:
                beta = (self.nobs + self.indata.kstat)/(nexpfullcentral+self.indata.kstat)
                if not profile_grad:
                    beta = tf.stop_gradient(beta)
            else:
                beta = self.beta0
            nexpfull = beta*nexpfullcentral
            normfull = beta[..., None]*normfullcentral

            if self.normalize:
                # FIXME this is probably not fully consistent when combined with the binByBinStat
                normscale = tf.reduce_sum(self.nobs)/tf.reduce_sum(nexpfull)

                nexpfull *= normscale
                normfull *= normscale

        return nexpfull, normfull, beta

    def _compute_yields(self, inclusive=True, profile=True, profile_grad=True):
        nexpfullcentral, normfullcentral, beta = self._compute_yields_with_beta(profile=profile, profile_grad=profile_grad)
        if inclusive:
            return nexpfullcentral
        else:
            return normfullcentral

    @tf.function
    def expected_with_variance(self, fun, cov, profile=True):
        if profile:
            return self._expvar_profiled(fun, cov)
        else:
            return self._expvar(fun, cov)

    @tf.function
    def expected_variations(self, fun, cov, correlations=False):
        return self._expvariations(fun, cov, correlations=correlations)

    def expected_hists(self, cov=None, inclusive=True, compute_variance=True, compute_variations=False, correlated_variations=False, profile=True, profile_grad=True, compute_chi2=False, name=None, label=None):

        def fun():
            return self._compute_yields(inclusive=inclusive, profile=profile, profile_grad=profile_grad)

        if compute_variance and compute_variations:
            raise NotImplementedError()

        if compute_variance:
            exp, var = self.expected_with_variance(fun, cov, profile=profile)
        elif compute_variations:
            exp = self.expected_variations(fun, cov, correlations=correlated_variations)
        else:
            exp = tf.function(fun)()

        hists = {}

        for channel, info in self.indata.channel_info.items():
            axes = info["axes"]

            start = info["start"]
            stop = info["stop"]

            hist_axes = axes.copy()

            if not inclusive:
                hist_axes.append(self.indata.axis_procs)

            if compute_variations:
                axis_vars = hist.axis.StrCategory(self.parms, name="vars")
                axis_downUpVar = hist.axis.Regular(2, -2., 2., underflow=False, overflow=False, name = "downUpVar")

                hist_axes.extend([axis_vars, axis_downUpVar])

            shape = tuple([len(a) for a in hist_axes])

            h = hist.Hist(*hist_axes, storage=hist.storage.Weight(), name=f"name_{channel}", label=label)
            h.values()[...] = memoryview(tf.reshape(exp[start:stop], shape))
            if compute_variance:
                h.variances()[...] = memoryview(tf.reshape(var[start:stop], shape))
            else:
                h.variances()[...] = 0.
            hists[channel] = narf.ioutils.H5PickleProxy(h)

        if compute_chi2:
            def fun_residual():
                return fun() - self.nobs

            chi2val = self.chi2(fun_residual, cov, profile=profile).numpy()
            ndf = tf.size(exp).numpy() - self.normalize

            return hists, chi2val, ndf
        else:
            return hists

    def expected_projection_hist(self, channel, axes, cov=None, inclusive=True, compute_variance=True, compute_variations=False, correlated_variations=False, profile=True, profile_grad=True, compute_chi2=False, name=None, label=None):

        def fun():
            return self._compute_yields(inclusive=inclusive, profile=profile, profile_grad=profile_grad)

        info = self.indata.channel_info[channel]
        start = info["start"]
        stop = info["stop"]

        channel_axes = info["axes"]

        exp_axes = channel_axes.copy()
        hist_axes = [axis for axis in channel_axes if axis.name in axes]

        if len(hist_axes) != len(axes):
            raise ValueError("axis not found")

        extra_axes = []
        if not inclusive:
            exp_axes.append(self.indata.axis_procs)
            hist_axes.append(self.indata.axis_procs)
            extra_axes.append(self.indata.axis_procs)

        if compute_variations:
            axis_vars = hist.axis.StrCategory(self.parms, name="vars")
            axis_downUpVar = hist.axis.Regular(2, -2., 2., underflow=False, overflow=False, name = "downUpVar")

            hist_axes.extend([axis_vars, axis_downUpVar])

        exp_shape = tuple([len(a) for a in exp_axes])

        channel_axes_names = [axis.name for axis in channel_axes]
        exp_axes_names = [axis.name for axis in exp_axes]
        extra_axes_names = [axis.name for axis in extra_axes]

        axis_idxs = [channel_axes_names.index(axis) for axis in axes]

        proj_idxs = [i for i in range(len(channel_axes)) if i not in axis_idxs]

        post_proj_axes_names = [axis for axis in channel_axes_names if axis in axes] + extra_axes_names

        transpose_idxs = [post_proj_axes_names.index(axis) for axis in axes] +  [post_proj_axes_names.index(axis) for axis in extra_axes_names]

        def make_projection_fun(fun_flat):
            def proj_fun():
                exp = fun_flat()[start:stop]
                exp = tf.reshape(exp, exp_shape)
                exp = tf.reduce_sum(exp, axis=proj_idxs)
                exp = tf.transpose(exp, perm=transpose_idxs)

                return exp

            return proj_fun

        projection_fun = make_projection_fun(fun)

        if compute_variance and compute_variations:
            raise NotImplementedError()

        if compute_variance:
            exp, var = self.expected_with_variance(projection_fun, cov, profile=profile)
        elif compute_variations:
            exp = self.expected_variations(projection_fun, cov, correlations=correlated_variations)
        else:
            exp = tf.function(projection_fun)()

        h = hist.Hist(*hist_axes, storage=hist.storage.Weight(), name=name, label=label)
        h.values()[...] = memoryview(exp)
        if compute_variance:
            h.variances()[...] = memoryview(var)
        else:
            h.variances()[...] = 0.
        h = narf.ioutils.H5PickleProxy(h)

        if compute_chi2:
            def fun_residual():
                return fun() - self.nobs

            projection_fun_residual = make_projection_fun(fun_residual)

            chi2val = self.chi2(projection_fun_residual, cov, profile=profile).numpy()
            ndf = tf.size(exp).numpy() - self.normalize

            return h, chi2val, ndf
        else:
            return h

    def observed_hists(self):
        hists_data_obs = {}
        hists_nobs = {}

        for channel, info in self.indata.channel_info.items():
            axes = info["axes"]

            start = info["start"]
            stop = info["stop"]

            shape = tuple([len(a) for a in axes])

            hist_data_obs = hist.Hist(*axes, storage=hist.storage.Weight(), name = "data_obs", label="observed number of events in data")
            hist_data_obs.values()[...] = memoryview(tf.reshape(self.indata.data_obs[start:stop], shape))
            hist_data_obs.variances()[...] = hist_data_obs.values()
            hists_data_obs[channel] = narf.ioutils.H5PickleProxy(hist_data_obs)

            hist_nobs = hist.Hist(*axes, storage=hist.storage.Weight(), name = "nobs", label = "observed number of events for fit")
            hist_nobs.values()[...] = memoryview(tf.reshape(self.nobs.value()[start:stop], shape))
            hist_nobs.variances()[...] = hist_nobs.values()
            hists_nobs[channel] = narf.ioutils.H5PickleProxy(hist_nobs)

        return hists_data_obs, hists_nobs

    @tf.function
    def expected_events(self, profile=True):
        return self._compute_yields(inclusive=True, profile=profile)

    @tf.function
    def chi2(self, fun, cov, profile=True):
        return self._chi2(fun, cov, profile=profile)

    @tf.function
    def saturated_nll(self):
        nobs = self.nobs

        nobsnull = tf.equal(nobs,tf.zeros_like(nobs))

        #saturated model
        nobssafe = tf.where(nobsnull, tf.ones_like(nobs), nobs)
        lognobs = tf.math.log(nobssafe)

        lsaturated = tf.reduce_sum(-nobs*lognobs + nobs, axis=-1)

        ndof = tf.size(nobs) - self.npoi - self.indata.nsystnoconstraint - self.normalize

        return lsaturated, ndof

    @tf.function
    def full_nll(self):
        l, lfull = self._compute_nll()
        return lfull

    def _compute_nll(self, profile=True, profile_grad=True):
        theta = self.x[self.npoi:]

        nexpfullcentral, normfullcentral, beta = self._compute_yields_with_beta(profile=profile, profile_grad=profile_grad)

        nexp = nexpfullcentral

        if self.chisqFit:
            residual = tf.reshape(self.nobs - nexp,[-1,1]) #chi2 residual
            # Solve the system without inverting
            ln = lnfull = 0.5 * tf.reduce_sum(tf.matmul(residual, tf.matmul(self.data_cov_inv, residual), transpose_a=True))
        else:
            nobsnull = tf.equal(self.nobs,tf.zeros_like(self.nobs))

            nexpsafe = tf.where(nobsnull, tf.ones_like(self.nobs), nexp)
            lognexp = tf.math.log(nexpsafe)

            nexpnomsafe = tf.where(nobsnull, tf.ones_like(self.nobs), self.nexpnom)
            lognexpnom = tf.math.log(nexpnomsafe)

            #final likelihood computation

            #poisson term
            lnfull = tf.reduce_sum(-self.nobs*lognexp + nexp, axis=-1)

            #poisson term with offset to improve numerical precision
            ln = tf.reduce_sum(-self.nobs*(lognexp-lognexpnom) + nexp-self.nexpnom, axis=-1)

        #constraints
        lc = tf.reduce_sum(self.indata.constraintweights*0.5*tf.square(theta - self.theta0))

        l = ln + lc
        lfull = lnfull + lc

        if self.binByBinStat:
            lbetavfull = -self.indata.kstat*tf.math.log(beta/self.beta0) + self.indata.kstat*beta/self.beta0

            lbetav = lbetavfull - self.indata.kstat
            lbeta = tf.reduce_sum(lbetav)

            l = l + lbeta
            lfull = lfull + lbeta

        return l, lfull

    def _compute_loss(self, profile=True, profile_grad=True):
        l, lfull = self._compute_nll(profile=profile, profile_grad=profile_grad)
        return l

    @tf.function
    def loss_val(self):
        val = self._compute_loss()
        return val

    @tf.function
    def loss_val_grad(self):
        with tf.GradientTape() as t:
            val = self._compute_loss()
        grad = t.gradient(val, self.x)

        return val, grad

    @tf.function
    def loss_val_grad_hessp(self, p):
        with tf.autodiff.ForwardAccumulator(self.x, p) as acc:
            with tf.GradientTape() as grad_tape:
                val = self._compute_loss()
            grad = grad_tape.gradient(val, self.x)
        hessp = acc.jvp(grad)

        return val, grad, hessp

    @tf.function
    def loss_val_grad_hess(self, profile=True, profile_grad=True):
        with tf.GradientTape() as t2:
            with tf.GradientTape() as t1:
                val = self._compute_loss(profile=profile, profile_grad=profile_grad)
            grad = t1.gradient(val, self.x)
        hess = t2.jacobian(grad, self.x)

        return val, grad, hess

    def minimize(self):

        def scipy_loss(xval):
            self.x.assign(xval)
            val, grad = self.loss_val_grad()
            print("scipy_loss", val)
            return val.numpy(), grad.numpy()

        def scipy_hessp(xval, pval):
            self.x.assign(xval)
            p = tf.convert_to_tensor(pval)
            val, grad, hessp = self.loss_val_grad_hessp(p)
            print("scipy_hessp", val)
            return hessp.numpy()

        def scipy_hess(xval):
            self.x.assign(xval)
            val, grad, hess = self.loss_val_grad_hess()
            print("scipy_hess", val)
            return hess.numpy()


        xval = self.x.numpy()

        res = scipy.optimize.minimize(scipy_loss, xval, method = "trust-krylov", jac = True, hessp = scipy_hessp)

        xval = res["x"]

        self.x.assign(xval)

        print(res)

        return res

<|MERGE_RESOLUTION|>--- conflicted
+++ resolved
@@ -366,11 +366,7 @@
                 # covariance from data stat
                 if tf.math.reduce_any(self.nobs <= 0).numpy():
                     raise RuntimeError("Bins in 'nobs <= 0' encountered, chi^2 fit can not be performed.")
-<<<<<<< HEAD
-                self.data_cov_inv = tf.reciprocal(tf.linalg.diag(self.nobs))
-=======
                 self.data_cov_inv = tf.linalg.diag(tf.math.reciprocal(self.nobs))
->>>>>>> 94ab2a2d
 
         # constraint minima for nuisance parameters
         self.theta0 = tf.Variable(tf.zeros([self.indata.nsyst], dtype=self.indata.dtype), trainable=False, name="theta0")
