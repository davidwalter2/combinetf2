--- conflicted
+++ resolved
@@ -97,14 +97,10 @@
 h1_data.fill(x)
 h2_data.fill(a, b)
 
-<<<<<<< HEAD
-x, w_x, a, b, w_ab = get_sig(3)
-=======
 x = get_bkg_2()
 h1_data.fill(x)
 
-x, w_x, a, b, w_ab = get_sig()
->>>>>>> 9b624a99
+x, w_x, a, b, w_ab = get_sig(3)
 h1_sig.fill(x, weight=w_x)
 h2_sig.fill(a, b, weight=w_ab)
 
