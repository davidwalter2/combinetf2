#!/usr/bin/env python3

import tensorflow as tf

tf.config.experimental.enable_op_determinism()

import argparse
import time

import h5py
import numpy as np

from combinetf2 import fitter, inputdata, io_tools, workspace
from combinetf2.physicsmodels import helpers as ph
from combinetf2.tfhelpers import edmval_cov

from wums import output_tools, logging  # isort: skip

logger = None


def make_parser():
    parser = argparse.ArgumentParser()
    parser.add_argument(
        "-v",
        "--verbose",
        type=int,
        default=3,
        choices=[0, 1, 2, 3, 4],
        help="Set verbosity level with logging, the larger the more verbose",
    )
    parser.add_argument(
        "--noColorLogger", action="store_true", help="Do not use logging with colors"
    )
    parser.add_argument(
        "--eager",
        action="store_true",
        default=False,
        help="Run tensorflow in eager mode (for debugging)",
    )
    parser.add_argument(
        "--diagnostics",
        action="store_true",
        help="Calculate and print additional info for diagnostics (condition number, edm value)",
    )
    parser.add_argument("filename", help="filename of the main hdf5 input")
    parser.add_argument("-o", "--output", default="./", help="output directory")
    parser.add_argument("--outname", default="fitresults.hdf5", help="output file name")
    parser.add_argument(
        "--postfix",
        default=None,
        type=str,
        help="Postfix to append on output file name",
    )
    parser.add_argument(
        "--minimizerMethod",
        default="trust-krylov",
        type=str,
        choices=["trust-krylov", "trust-exact"],
        help="Mnimizer method used in scipy.optimize.minimize for the nominal fit minimization",
    )
    parser.add_argument(
        "-t",
        "--toys",
        default=[-1],
        type=int,
        nargs="+",
        help="run a given number of toys, 0 fits the data, and -1 fits the asimov toy (the default)",
    )
    parser.add_argument(
        "--toysSystRandomize",
        default="frequentist",
        choices=["frequentist", "bayesian", "none"],
        help="Type of randomization for systematic uncertainties (including binByBinStat if present).  Options are 'frequentist' which randomizes the contraint minima a.k.a global observables and 'bayesian' which randomizes the actual nuisance parameters used in the pseudodata generation",
    )
    parser.add_argument(
        "--toysDataRandomize",
        default="poisson",
        choices=["poisson", "normal", "none"],
        help="Type of randomization for pseudodata.  Options are 'poisson',  'normal', and 'none'",
    )
    parser.add_argument(
        "--toysDataMode",
        default="expected",
        choices=["expected", "observed"],
        help="central value for pseudodata used in the toys",
    )
    parser.add_argument(
        "--toysRandomizeParameters",
        default=False,
        action="store_true",
        help="randomize the parameter starting values for toys",
    )
    parser.add_argument(
        "--seed", default=123456789, type=int, help="random seed for toys"
    )
    parser.add_argument(
        "--expectSignal",
        default=1.0,
        type=float,
        help="rate multiplier for signal expectation (used for fit starting values and for toys)",
    )
    parser.add_argument("--POIMode", default="mu", help="mode for POI's")
    parser.add_argument(
        "--allowNegativePOI",
        default=False,
        action="store_true",
        help="allow signal strengths to be negative (otherwise constrained to be non-negative)",
    )
    parser.add_argument("--POIDefault", default=1.0, type=float, help="mode for POI's")
    parser.add_argument(
        "--contourScan",
        default=None,
        type=str,
        nargs="*",
        help="run likelihood contour scan on the specified variables, specify w/o argument for all parameters",
    )
    parser.add_argument(
        "--contourLevels",
        default=[
            1.0,
        ],
        type=float,
        nargs="+",
        help="Confidence level in standard deviations for contour scans (1 = 1 sigma = 68%)",
    )
    parser.add_argument(
        "--contourScan2D",
        default=None,
        type=str,
        nargs="+",
        action="append",
        help="run likelihood contour scan on the specified variable pairs",
    )
    parser.add_argument(
        "--scan",
        default=None,
        type=str,
        nargs="*",
        help="run likelihood scan on the specified variables, specify w/o argument for all parameters",
    )
    parser.add_argument(
        "--scan2D",
        default=None,
        type=str,
        nargs="+",
        action="append",
        help="run 2D likelihood scan on the specified variable pairs",
    )
    parser.add_argument(
        "--scanPoints",
        default=15,
        type=int,
        help="default number of points for likelihood scan",
    )
    parser.add_argument(
        "--scanRange",
        default=3.0,
        type=float,
        help="default scan range in terms of hessian uncertainty",
    )
    parser.add_argument(
        "--scanRangeUsePrefit",
        default=False,
        action="store_true",
        help="use prefit uncertainty to define scan range",
    )
    parser.add_argument(
        "--noHessian",
        default=False,
        action="store_true",
        help="Don't compute the hessian of parameters",
    )
    parser.add_argument(
        "--saveHists",
        default=False,
        action="store_true",
        help="save prefit and postfit histograms",
    )
    parser.add_argument(
        "--saveHistsPerProcess",
        default=False,
        action="store_true",
        help="save prefit and postfit histograms for each process",
    )
    parser.add_argument(
        "--computeHistErrors",
        default=False,
        action="store_true",
        help="propagate uncertainties to inclusive prefit and postfit histograms",
    )
    parser.add_argument(
        "--computeHistErrorsPerProcess",
        default=False,
        action="store_true",
        help="propagate uncertainties to prefit and postfit histograms for each process",
    )
    parser.add_argument(
        "--computeHistCov",
        default=False,
        action="store_true",
        help="propagate covariance of histogram bins (inclusive in processes)",
    )
    parser.add_argument(
        "--computeHistImpacts",
        default=False,
        action="store_true",
        help="propagate global impacts on histogram bins (inclusive in processes)",
    )
    parser.add_argument(
        "--computeVariations",
        default=False,
        action="store_true",
        help="save postfit histograms with each noi varied up to down",
    )
    parser.add_argument(
        "--noChi2",
        default=False,
        action="store_true",
        help="Do not compute chi2 on prefit/postfit histograms",
    )
    parser.add_argument(
        "--noBinByBinStat",
        default=False,
        action="store_true",
        help="Don't add bin-by-bin statistical uncertainties on templates (by default adding sumW2 on variance)",
    )
    parser.add_argument(
        "--binByBinStatType",
        default="automatic",
        choices=["automatic", "gamma", "normal"],
        help="probability density for bin-by-bin statistical uncertainties, ('automatic' is 'gamma' except for data covariance where it is 'normal')",
    )
    parser.add_argument(
        "--externalPostfit",
        default=None,
        type=str,
        help="load posfit nuisance parameters and covariance from result of an external fit.",
    )
    parser.add_argument(
        "--externalPostfitResult",
        default=None,
        type=str,
        help="Specify result from external postfit file",
    )
    parser.add_argument(
        "--pseudoData",
        default=None,
        type=str,
        help="run fit on pseudo data with the given name",
    )
    parser.add_argument(
        "-m",
        "--physicsModel",
        nargs="+",
        action="append",
        default=[],
        help="""
        add physics model to perform transformations on observables for the prefit and postfit histograms, 
        specifying the model defined in combinetf2/physicsmodels/ followed by arguments passed in the model __init__, 
        e.g. '-m Project ch0 eta pt' to get a 2D projection to eta-pt or '-m Project ch0' to get the total yield.  
        This argument can be called multiple times.
        Custom models can be specified with the full path to the custom model e.g. '-m custom_modesl.MyCustomModel'.
        """,
    )
    parser.add_argument(
        "--doImpacts",
        default=False,
        action="store_true",
        help="Compute impacts on POIs per nuisance parameter and per-nuisance parameter group",
    )
    parser.add_argument(
        "--globalImpacts",
        default=False,
        action="store_true",
        help="compute impacts in terms of variations of global observables (as opposed to nuisance parameters directly)",
    )
    parser.add_argument(
        "--chisqFit",
        default=False,
        action="store_true",
        help="Perform chi-square fit instead of likelihood fit",
    )
    parser.add_argument(
        "--externalCovariance",
        default=False,
        action="store_true",
        help="Using an external covariance matrix for the observations in the chi-square fit",
    )
    parser.add_argument(
        "--prefitUnconstrainedNuisanceUncertainty",
        default=0.0,
        type=float,
        help="Assumed prefit uncertainty for unconstrained nuisances",
    )
    parser.add_argument(
        "--unblind",
        type=str,
        default=[],
        nargs="*",
        help="Specify list of regex to unblind matching parameters of interest. E.g. use '^signal$' to unblind a parameter named signal or '.*' to unblind all.",
    )

    return parser.parse_args()


def save_observed_hists(args, models, fitter, ws):
    for model in models:
        if not model.has_data:
            continue

        print(f"Save data histogram for {model.key}")
        ws.add_observed_hists(
            model,
            fitter.indata.data_obs,
            fitter.nobs.value(),
            fitter.indata.data_cov_inv,
            fitter.data_cov_inv,
        )


def save_hists(args, models, fitter, ws, prefit=True, profile=False):

    for model in models:
        logger.info(f"Save inclusive histogram for {model.key}")

        if prefit and getattr(model, "skip_prefit", False):
            continue

        if not getattr(model, "skip_incusive", False):
            exp, aux = fitter.expected_events(
                model,
                inclusive=not getattr(model, "need_processes", False),
                compute_variance=args.computeHistErrors,
                compute_cov=args.computeHistCov,
                compute_chi2=not args.noChi2 and model.has_data,
                compute_global_impacts=args.computeHistImpacts and not prefit,
                profile=profile,
            )

            ws.add_expected_hists(
                model,
                exp,
                var=aux[0],
                cov=aux[1],
                impacts=aux[2],
                impacts_grouped=aux[3],
                prefit=prefit,
            )

            if aux[4] is not None:
                ws.add_chi2(aux[4], aux[5], prefit, model)

        if args.saveHistsPerProcess and not getattr(model, "skip_per_process", False):
            logger.info(f"Save processes histogram for {model.key}")

            exp, aux = fitter.expected_events(
                model,
                inclusive=False,
                compute_variance=args.computeHistErrorsPerProcess,
                profile=profile,
            )

            ws.add_expected_hists(
                model,
                exp,
                var=aux[0],
                process_axis=True,
                prefit=prefit,
            )

        if args.computeVariations:
            if prefit:
                cov_prefit = fitter.cov.numpy()
                fitter.cov.assign(fitter.prefit_covariance(unconstrained_err=1.0))

            exp, aux = fitter.expected_events(
                model,
                inclusive=getattr(model, "need_processes", True),
                compute_variance=False,
                compute_variations=True,
                profile=profile,
            )

            ws.add_expected_hists(
                model,
                exp,
                var=aux[0],
                variations=True,
                prefit=prefit,
            )

            if prefit:
                fitter.cov.assign(tf.constant(cov_prefit))


def fit(args, fitter, ws, dofit=True):

    edmval = None

    if args.externalPostfit is not None:
        # load results from external fit and set postfit value and covariance elements for common parameters
        with h5py.File(args.externalPostfit, "r") as fext:
            if "x" in fext.keys():
                # fitresult from combinetf
                x_ext = fext["x"][...]
                parms_ext = fext["parms"][...].astype(str)
                cov_ext = fext["cov"][...]
            else:
                # fitresult from combinetf2
                h5results_ext = io_tools.get_fitresult(fext, args.externalPostfitResult)
                h_parms_ext = h5results_ext["parms"].get()

                x_ext = h_parms_ext.values()
                parms_ext = np.array(h_parms_ext.axes["parms"])
                cov_ext = h5results_ext["cov"].get().values()

        xvals = fitter.x.numpy()
        covval = fitter.cov.numpy()
        parms = fitter.parms.astype(str)

        # Find common elements with their matching indices
        common_elements, idxs, idxs_ext = np.intersect1d(
            parms, parms_ext, assume_unique=True, return_indices=True
        )
        xvals[idxs] = x_ext[idxs_ext]
        covval[np.ix_(idxs, idxs)] = cov_ext[np.ix_(idxs_ext, idxs_ext)]

        fitter.x.assign(xvals)
        fitter.cov.assign(tf.constant(covval))
    else:
        if dofit:
            fitter.minimize()

        # compute the covariance matrix and estimated distance to minimum

        if not args.noHessian:

            val, grad, hess = fitter.loss_val_grad_hess()

            edmval, cov = edmval_cov(grad, hess)

            logger.info(f"edmval: {edmval}")

            fitter.cov.assign(cov)

            del cov

            if fitter.binByBinStat and fitter.diagnostics:
                # This is the estimated distance to minimum with respect to variations of
                # the implicit binByBinStat nuisances beta at fixed parameter values.
                # It should be near-zero by construction as long as the analytic profiling is
                # correct
                _, gradbeta, hessbeta = fitter.loss_val_grad_hess_beta()
                edmvalbeta, covbeta = edmval_cov(gradbeta, hessbeta)
                logger.info(f"edmvalbeta: {edmvalbeta}")

            if args.doImpacts:
                ws.add_impacts_hists(*fitter.impacts_parms(hess))

            del hess

            if args.globalImpacts:
                ws.add_global_impacts_hists(*fitter.global_impacts_parms())

    nllvalfull = fitter.full_nll().numpy()
    satnllvalfull, ndfsat = fitter.saturated_nll()

    satnllvalfull = satnllvalfull.numpy()
    ndfsat = ndfsat.numpy()

    ws.results.update(
        {
            "nllvalfull": nllvalfull,
            "edmval": edmval,
            "satnllvalfull": satnllvalfull,
            "ndfsat": ndfsat,
            "postfit_profile": args.externalPostfit is None,
        }
    )

    ws.add_parms_hist(
        values=fitter.x,
        variances=tf.linalg.diag_part(fitter.cov) if not args.noHessian else None,
        hist_name="parms",
    )

    if not args.noHessian:
        ws.add_cov_hist(fitter.cov)

    if args.scan is not None:
        parms = np.array(fitter.parms).astype(str) if len(args.scan) == 0 else args.scan

        for param in parms:
            x_scan, dnll_values = fitter.nll_scan(
                param, args.scanRange, args.scanPoints, args.scanRangeUsePrefit
            )
            ws.add_nll_scan_hist(
                param,
                x_scan,
                dnll_values,
            )

    if args.scan2D is not None:
        for param_tuple in args.scan2D:
            x_scan, yscan, nll_values = fitter.nll_scan2D(
                param_tuple, args.scanRange, args.scanPoints, args.scanRangeUsePrefit
            )
            ws.add_nll_scan2D_hist(param_tuple, x_scan, yscan, nll_values - nllvalfull)

    if args.contourScan is not None:
        # do likelihood contour scans
        nllvalreduced = fitter.reduced_nll().numpy()

        parms = (
            np.array(fitter.parms).astype(str)
            if len(args.contourScan) == 0
            else args.contourScan
        )

        contours = np.zeros((len(parms), len(args.contourLevels), 2, len(fitter.parms)))
        for i, param in enumerate(parms):
            for j, cl in enumerate(args.contourLevels):

                # find confidence interval
                contour = fitter.contour_scan(param, nllvalreduced, cl)
                contours[i, j, ...] = contour

        ws.add_contour_scan_hist(parms, contours, args.contourLevels)

    if args.contourScan2D is not None:
        raise NotImplementedError(
            "Likelihood contour scans in 2D are not yet implemented"
        )

        # do likelihood contour scans in 2D
        nllvalreduced = fitter.reduced_nll().numpy()

        contours = np.zeros(
            (len(args.contourScan2D), len(args.contourLevels), 2, args.scanPoints)
        )
        for i, param_tuple in enumerate(args.contourScan2D):
            for j, cl in enumerate(args.contourLevels):

                # find confidence interval
                contour = fitter.contour_scan2D(
                    param_tuple, nllvalreduced, cl, n_points=args.scanPoints
                )
                contours[i, j, ...] = contour

        ws.contour_scan2D_hist(args.contourScan2D, contours, args.contourLevels)


def main():
    start_time = time.time()
    args = make_parser()

    if args.eager:
        tf.config.run_functions_eagerly(True)

    if args.noHessian and args.doImpacts:
        raise Exception('option "--noHessian" only works without "--doImpacts"')

    global logger
    logger = logging.setup_logger(__file__, args.verbose, args.noColorLogger)

    indata = inputdata.FitInputData(args.filename, args.pseudoData)
    ifitter = fitter.Fitter(indata, args)

<<<<<<< HEAD
=======
    # physics models for observables and transformations
    if len(args.physicsModel) == 0 and args.saveHists:
        # if no model is explicitly added and --saveHists is specified, fall back to Basemodel
        args.physicsModel = [["Basemodel"]]
>>>>>>> 2237be23
    models = []
    for margs in args.physicsModel:
        model = ph.instance_from_class(margs[0], indata, *margs[1:])
        models.append(model)

    np.random.seed(args.seed)
    tf.random.set_seed(args.seed)

    # pass meta data into output file
    meta = {
        "meta_info": output_tools.make_meta_info_dict(args=args),
        "meta_info_input": ifitter.indata.metadata,
        "signals": ifitter.indata.signals,
        "procs": ifitter.indata.procs,
        "nois": ifitter.parms[ifitter.npoi :][indata.noigroupidxs],
    }

    with workspace.Workspace(
        args.output,
        args.outname,
        postfix=args.postfix,
        fitter=ifitter,
    ) as ws:

        ws.write_meta(meta=meta)

        # make list of fits with -1: asimov; 0: fit to data; >=1: toy
        fits = np.concatenate(
            [
                np.array([x]) if x <= 0 else 1 + np.arange(x, dtype=int)
                for x in args.toys
            ]
        )

        init_time = time.time()
        prefit_time = []
        postfit_time = []
        fit_time = []
        for ifit in fits:
            ifitter.defaultassign()

            group = "results"
            if ifit == -1:
                group += "_asimov"
                ifitter.nobs.assign(ifitter.expected_yield())
            if ifit == 0:
                ifitter.nobs.assign(ifitter.indata.data_obs)

            elif ifit >= 1:
                group += f"_toy{ifit}"
                ifitter.toyassign(
                    syst_randomize=args.toysSystRandomize,
                    data_randomize=args.toysDataRandomize,
                    data_mode=args.toysDataMode,
                    randomize_parameters=args.toysRandomizeParameters,
                )

            ws.add_parms_hist(
                values=ifitter.x,
                variances=tf.linalg.diag_part(ifitter.cov),
                hist_name="parms_prefit",
            )

            if args.saveHists:
                save_observed_hists(args, models, ifitter, ws)
                save_hists(args, models, ifitter, ws, prefit=True)
            prefit_time.append(time.time())

            ifitter.set_blinding_offsets(ifit == 0)
            fit(args, ifitter, ws, dofit=ifit >= 0)
            fit_time.append(time.time())

            if args.saveHists:
                save_hists(
                    args,
                    models,
                    ifitter,
                    ws,
                    prefit=False,
                    profile=args.externalPostfit is None,
                )

            ws.dump_and_flush(group)
            postfit_time.append(time.time())

    end_time = time.time()
    logger.info(f"{end_time - start_time:.2f} seconds total time")
    logger.debug(f"{init_time - start_time:.2f} seconds initialization time")
    for i, ifit in enumerate(fits):
        logger.debug(f"For fit {ifit}:")
        dt = init_time if i == 0 else fit_time[i - 1]
        t0 = prefit_time[i] - dt
        t1 = fit_time[i] - prefit_time[i]
        t2 = postfit_time[i] - fit_time[i]
        logger.debug(f"{t0:.2f} seconds for prefit")
        logger.debug(f"{t1:.2f} seconds for fit")
        logger.debug(f"{t2:.2f} seconds for postfit")


if __name__ == "__main__":
    main()<|MERGE_RESOLUTION|>--- conflicted
+++ resolved
@@ -567,13 +567,10 @@
     indata = inputdata.FitInputData(args.filename, args.pseudoData)
     ifitter = fitter.Fitter(indata, args)
 
-<<<<<<< HEAD
-=======
     # physics models for observables and transformations
     if len(args.physicsModel) == 0 and args.saveHists:
         # if no model is explicitly added and --saveHists is specified, fall back to Basemodel
         args.physicsModel = [["Basemodel"]]
->>>>>>> 2237be23
     models = []
     for margs in args.physicsModel:
         model = ph.instance_from_class(margs[0], indata, *margs[1:])
