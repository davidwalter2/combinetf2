#!/usr/bin/env python3

import argparse
import time

import h5py
import numpy as np
import tensorflow as tf

from combinetf2 import fitter, inputdata, io_tools, workspace

from wums import output_tools, logging  # isort: skip

logger = None


def make_parser():
    parser = argparse.ArgumentParser()
    parser.add_argument(
        "-v",
        "--verbose",
        type=int,
        default=3,
        choices=[0, 1, 2, 3, 4],
        help="Set verbosity level with logging, the larger the more verbose",
    )
    parser.add_argument(
        "--noColorLogger", action="store_true", help="Do not use logging with colors"
    )
    parser.add_argument("filename", help="filename of the main hdf5 input")
    parser.add_argument("-o", "--output", default="./", help="output directory")
    parser.add_argument("--outname", default="fitresults.hdf5", help="output file name")
    parser.add_argument(
        "--postfix",
        default=None,
        type=str,
        help="Postfix to append on output file name",
    )
    parser.add_argument(
        "-t",
        "--toys",
        default=[-1],
        type=int,
        nargs="+",
        help="run a given number of toys, 0 fits the data, and -1 fits the asimov toy (the default)",
    )
    parser.add_argument(
        "--toysBayesian",
        default=False,
        action="store_true",
        help="run bayesian-type toys (otherwise frequentist)",
    )
    parser.add_argument(
        "--bootstrapData",
        default=False,
        action="store_true",
        help="throw toys directly from observed data counts rather than expectation from templates",
    )
    parser.add_argument(
        "--seed", default=123456789, type=int, help="random seed for toys"
    )
    parser.add_argument(
        "--expectSignal",
        default=1.0,
        type=float,
        help="rate multiplier for signal expectation (used for fit starting values and for toys)",
    )
    parser.add_argument("--POIMode", default="mu", help="mode for POI's")
    parser.add_argument(
        "--allowNegativePOI",
        default=False,
        action="store_true",
        help="allow signal strengths to be negative (otherwise constrained to be non-negative)",
    )
    parser.add_argument("--POIDefault", default=1.0, type=float, help="mode for POI's")
    parser.add_argument(
        "--contourScan",
        default=None,
        type=str,
        nargs="*",
        help="run likelihood contour scan on the specified variables, specify w/o argument for all parameters",
    )
    parser.add_argument(
        "--contourLevels",
        default=[
            1.0,
        ],
        type=float,
        nargs="+",
        help="Confidence level in standard deviations for contour scans (1 = 1 sigma = 68%)",
    )
    parser.add_argument(
        "--contourScan2D",
        default=None,
        type=str,
        nargs="+",
        action="append",
        help="run likelihood contour scan on the specified variable pairs",
    )
    parser.add_argument(
        "--scan",
        default=None,
        type=str,
        nargs="*",
        help="run likelihood scan on the specified variables, specify w/o argument for all parameters",
    )
    parser.add_argument(
        "--scan2D",
        default=None,
        type=str,
        nargs="+",
        action="append",
        help="run 2D likelihood scan on the specified variable pairs",
    )
    parser.add_argument(
        "--scanPoints",
        default=15,
        type=int,
        help="default number of points for likelihood scan",
    )
    parser.add_argument(
        "--scanRange",
        default=3.0,
        type=float,
        help="default scan range in terms of hessian uncertainty",
    )
    parser.add_argument(
        "--scanRangeUsePrefit",
        default=False,
        action="store_true",
        help="use prefit uncertainty to define scan range",
    )
    parser.add_argument(
        "--saveHists",
        default=False,
        action="store_true",
        help="save prefit and postfit histograms",
    )
    parser.add_argument(
        "--saveHistsPerProcess",
        default=False,
        action="store_true",
        help="save prefit and postfit histograms for each process",
    )
    parser.add_argument(
        "--computeHistErrors",
        default=False,
        action="store_true",
        help="propagate uncertainties to prefit and postfit histograms",
    )
    parser.add_argument(
        "--computeHistCov",
        default=False,
        action="store_true",
        help="propagate covariance of histogram bins (inclusive in processes)",
    )
    parser.add_argument(
        "--computeHistImpacts",
        default=False,
        action="store_true",
        help="propagate global impacts on histogram bins (inclusive in processes)",
    )
    parser.add_argument(
        "--computeVariations",
        default=False,
        action="store_true",
        help="save postfit histograms with each noi varied up to down",
    )
    parser.add_argument(
        "--noChi2",
        default=False,
        action="store_true",
        help="Do not compute chi2 on prefit/postfit histograms",
    )
    parser.add_argument(
        "--binByBinStat",
        default=False,
        action="store_true",
        help="add bin-by-bin statistical uncertainties on templates (adding sumW2 on variance)",
    )
    parser.add_argument(
        "--externalPostfit",
        default=None,
        type=str,
        help="load posfit nuisance parameters and covariance from result of an external fit.",
    )
    parser.add_argument(
        "--externalPostfitResult",
        default=None,
        type=str,
        help="Specify result from external postfit file",
    )
    parser.add_argument(
        "--pseudoData",
        default=None,
        type=str,
        help="run fit on pseudo data with the given name",
    )
    parser.add_argument(
        "--normalize",
        default=False,
        action="store_true",
        help="Normalize prediction and systematic uncertainties to the overall event yield in data",
    )
    parser.add_argument(
        "--project",
        nargs="+",
        action="append",
        default=[],
        help='add projection for the prefit and postfit histograms, specifying the channel name followed by the axis names, e.g. "--project ch0 eta pt".  This argument can be called multiple times',
    )
    parser.add_argument(
        "--doImpacts",
        default=False,
        action="store_true",
        help="Compute impacts on POIs per nuisance parameter and per-nuisance parameter group",
    )
    parser.add_argument(
        "--globalImpacts",
        default=False,
        action="store_true",
        help="compute impacts in terms of variations of global observables (as opposed to nuisance parameters directly)",
    )
    parser.add_argument(
        "--chisqFit",
        default=False,
        action="store_true",
        help="Perform chi-square fit instead of likelihood fit",
    )
    parser.add_argument(
        "--externalCovariance",
        default=False,
        action="store_true",
        help="Using an external covariance matrix for the observations in the chi-square fit",
    )

    return parser.parse_args()


def save_hists(args, fitter, ws, prefit=True):

    logger.info(f"Save - inclusive hist")

    exp, aux = fitter.expected_events(
        inclusive=True,
        compute_variance=args.computeHistErrors,
        compute_cov=args.computeHistCov,
        compute_chi2=not args.noChi2,
        compute_global_impacts=args.computeHistImpacts and not prefit,
    )

    ws.add_expected_hists(
        fitter.indata.channel_info,
        exp,
        var=aux[0],
        cov=aux[1],
        impacts=aux[2],
        impacts_grouped=aux[3],
        chi2=aux[4],
        ndf=aux[5],
        prefit=prefit,
    )

    if args.saveHistsPerProcess:
        logger.info(f"Save - processes hist")

        exp, aux = fitter.expected_events(
            inclusive=False,
            compute_variance=args.computeHistErrors,
        )

        ws.add_expected_hists(
            fitter.indata.channel_info,
            exp,
            var=aux[0],
            process_axis=fitter.indata.axis_procs,
            prefit=prefit,
        )

    for p in args.project:
        channel = p[0]
<<<<<<< HEAD
        axes_names = p[1:]
        channel_info = fitter.indata.channel_info[channel]
        channel_axes = channel_info["axes"]

        print(f"Save projection for channel {channel} - inclusive")
=======
        axes = p[1:]
        logger.info(f"Save projection for channel {channel} - inclusive")
>>>>>>> 68ee02ae

        exp, aux = fitter.expected_events_projection(
            channel=channel,
            axes=axes_names,
            inclusive=True,
            compute_variance=args.computeHistErrors,
            compute_cov=args.computeHistCov,
            compute_chi2=not args.noChi2,
            compute_global_impacts=args.computeHistImpacts and not prefit,
            masked=channel_info["masked"],
        )

        ws.add_expected_projection_hists(
            channel,
            axes_names,
            channel_axes,
            exp,
            var=aux[0],
            cov=aux[1],
            impacts=aux[2],
            impacts_grouped=aux[3],
            chi2=aux[4],
            ndf=aux[5],
            prefit=prefit,
        )

        if args.saveHistsPerProcess:
            logger.info(f"Save projection for channel {channel} - processes")

            exp, aux = fitter.expected_events_projection(
                channel=channel,
                axes=axes_names,
                inclusive=False,
                compute_variance=args.computeHistErrors,
                masked=channel_info["masked"],
            )

            ws.add_expected_projection_hists(
                channel,
                axes_names,
                channel_axes,
                exp,
                var=aux[0],
                process_axis=fitter.indata.axis_procs,
                prefit=prefit,
            )

    if args.computeVariations:
        if prefit:
            cov_prefit = fitter.cov.numpy()
            fitter.cov.assign(fitter.prefit_covariance(unconstrained_err=1.0))

        exp, aux = fitter.expected_events(
            inclusive=True,
            compute_variance=False,
            compute_variations=True,
            profile_grad=False,
        )

        ws.add_expected_hists(
            fitter.indata.channel_info,
            exp,
            var=aux[0],
            variations=True,
            prefit=prefit,
        )

        for p in args.project:
            channel = p[0]
            axes = p[1:]

            exp, aux = fitter.expected_events_projection(
                channel=channel,
                axes=axes,
                inclusive=True,
                compute_variance=False,
                compute_variations=True,
                profile_grad=False,
            )

            channel_axes = fitter.indata.channel_info[channel]["axes"]

            ws.add_expected_projection_hists(
                channel,
                axes,
                channel_axes,
                exp,
                var=aux[0],
                variations=True,
                prefit=prefit,
            )

        if prefit:
            fitter.cov.assign(tf.constant(cov_prefit))


def fit(args, fitter, ws, dofit=True):

    if args.externalPostfit is not None:
        # load results from external fit and set postfit value and covariance elements for common parameters
        with h5py.File(args.externalPostfit, "r") as fext:
            if "x" in fext.keys():
                # fitresult from combinetf
                x_ext = fext["x"][...]
                parms_ext = fext["parms"][...].astype(str)
                cov_ext = fext["cov"][...]
            else:
                # fitresult from combinetf2
                h5results_ext = io_tools.get_fitresult(fext, args.externalPostfitResult)
                h_parms_ext = h5results_ext["parms"].get()

                x_ext = h_parms_ext.values()
                parms_ext = np.array(h_parms_ext.axes["parms"])
                cov_ext = h5results_ext["cov"].get().values()

        xvals = fitter.x.numpy()
        covval = fitter.cov.numpy()
        parms = fitter.parms.astype(str)

        # Find common elements with their matching indices
        common_elements, idxs, idxs_ext = np.intersect1d(
            parms, parms_ext, assume_unique=True, return_indices=True
        )
        xvals[idxs] = x_ext[idxs_ext]
        covval[np.ix_(idxs, idxs)] = cov_ext[np.ix_(idxs_ext, idxs_ext)]

        fitter.x.assign(xvals)
        fitter.cov.assign(tf.constant(covval))
    else:
        fitter.profile = True

        if dofit:
            fitter.minimize()

        val, grad, hess = fitter.loss_val_grad_hess()
        fitter.cov.assign(tf.linalg.inv(hess))

        if args.doImpacts:
            ws.add_impacts_hists(*fitter.impacts_parms(hess))

        if args.globalImpacts:
            ws.add_global_impacts_hists(*fitter.global_impacts_parms())

    nllvalfull = fitter.full_nll().numpy()
    satnllvalfull, ndfsat = fitter.saturated_nll()

    satnllvalfull = satnllvalfull.numpy()
    ndfsat = ndfsat.numpy()

    ws.results.update(
        {
            "nllvalfull": nllvalfull,
            "satnllvalfull": satnllvalfull,
            "ndfsat": ndfsat,
            "postfit_profile": fitter.profile,
        }
    )

    ws.add_parms_hist(
        values=fitter.x,
        variances=tf.linalg.diag_part(fitter.cov),
        hist_name="parms",
    )

    ws.add_cov_hist(fitter.cov)

    if args.scan is not None:
        parms = np.array(fitter.parms).astype(str) if len(args.scan) == 0 else args.scan

        for param in parms:
            x_scan, dnll_values = fitter.nll_scan(
                param, args.scanRange, args.scanPoints, args.scanRangeUsePrefit
            )
            ws.add_nll_scan_hist(
                param,
                x_scan,
                dnll_values,
            )

    if args.scan2D is not None:
        for param_tuple in args.scan2D:
            x_scan, yscan, nll_values = fitter.nll_scan2D(
                param_tuple, args.scanRange, args.scanPoints, args.scanRangeUsePrefit
            )
            ws.add_nll_scan2D_hist(param_tuple, x_scan, yscan, nll_values - nllvalfull)

    if args.contourScan is not None:
        # do likelihood contour scans
        nllvalreduced = fitter.reduced_nll().numpy()

        parms = (
            np.array(fitter.parms).astype(str)
            if len(args.contourScan) == 0
            else args.contourScan
        )

        contours = np.zeros((len(parms), len(args.contourLevels), 2, len(fitter.parms)))
        for i, param in enumerate(parms):
            for j, cl in enumerate(args.contourLevels):

                # find confidence interval
                contour = fitter.contour_scan(param, nllvalreduced, cl)
                contours[i, j, ...] = contour

        ws.add_contour_scan_hist(parms, contours, args.contourLevels)

    if args.contourScan2D is not None:
        raise NotImplementedError(
            "Likelihood contour scans in 2D are not yet implemented"
        )

        # do likelihood contour scans in 2D
        nllvalreduced = fitter.reduced_nll().numpy()

        contours = np.zeros(
            (len(args.contourScan2D), len(args.contourLevels), 2, args.scanPoints)
        )
        for i, param_tuple in enumerate(args.contourScan2D):
            for j, cl in enumerate(args.contourLevels):

                # find confidence interval
                contour = fitter.contour_scan2D(
                    param_tuple, nllvalreduced, cl, n_points=args.scanPoints
                )
                contours[i, j, ...] = contour

        ws.contour_scan2D_hist(args.contourScan2D, contours, args.contourLevels)


def main():
    start_time = time.time()
    args = make_parser()

    global logger
    logger = logging.setup_logger(__file__, args.verbose, args.noColorLogger)

    indata = inputdata.FitInputData(
        args.filename, args.pseudoData, normalize=args.normalize
    )
    ifitter = fitter.Fitter(indata, args)

    np.random.seed(args.seed)
    tf.random.set_seed(args.seed)

    # pass meta data into output file
    meta = {
        "meta_info": output_tools.make_meta_info_dict(args=args),
        "meta_info_input": ifitter.indata.metadata,
        "signals": ifitter.indata.signals,
        "procs": ifitter.indata.procs,
        "nois": ifitter.parms[ifitter.npoi :][indata.noigroupidxs],
    }

    with workspace.Workspace(
        args.output,
        args.outname,
        postfix=args.postfix,
        fitter=ifitter,
        projections=args.project,
    ) as ws:

        ws.write_meta(meta=meta)

        # make list of fits with -1: asimov; 0: fit to data; >=1: toy
        fits = np.concatenate(
            [
                np.array([x]) if x <= 0 else 1 + np.arange(x, dtype=int)
                for x in args.toys
            ]
        )

        init_time = time.time()
        prefit_time = []
        postfit_time = []
        fit_time = []
        for ifit in fits:
            ifitter.defaultassign()
            ws.reset_results(ifitter.indata.channel_info.keys())

            group = "results"
            if ifit == -1:
                group += "_asimov"
                ifitter.nobs.assign(ifitter.expected_yield())
            if ifit == 0:
                ifitter.nobs.assign(ifitter.indata.data_obs)
            elif ifit >= 1:
                group += f"_toy{ifit}"
                ifitter.toyassign(
                    bayesian=args.toysBayesian, bootstrap_data=args.bootstrapData
                )

            ws.add_parms_hist(
                values=ifitter.x,
                variances=tf.linalg.diag_part(ifitter.cov),
                hist_name="parms_prefit",
            )

            if args.saveHists:
                ws.add_observed_hists(
                    ifitter.indata.channel_info,
                    ifitter.indata.data_obs,
                    ifitter.nobs.value(),
                )
                save_hists(args, ifitter, ws, prefit=True)
            prefit_time.append(time.time())

            fit(args, ifitter, ws, dofit=ifit >= 0)
            fit_time.append(time.time())

            if args.saveHists:
                save_hists(args, ifitter, ws, prefit=False)

            ws.dump_and_flush(group)
            postfit_time.append(time.time())

    end_time = time.time()
    logger.info(f"{end_time - start_time:.2f} seconds total time")
    logger.debug(f"{init_time - start_time:.2f} seconds initialization time")
    for i, ifit in enumerate(fits):
        logger.debug(f"For fit {ifit}:")
        dt = init_time if i == 0 else fit_time[i - 1]
        t0 = prefit_time[i] - dt
        t1 = fit_time[i] - prefit_time[i]
        t2 = postfit_time[i] - fit_time[i]
        logger.debug(f"{t0:.2f} seconds for prefit")
        logger.debug(f"{t1:.2f} seconds for fit")
        logger.debug(f"{t2:.2f} seconds for postfit")


if __name__ == "__main__":
    main()<|MERGE_RESOLUTION|>--- conflicted
+++ resolved
@@ -279,16 +279,11 @@
 
     for p in args.project:
         channel = p[0]
-<<<<<<< HEAD
         axes_names = p[1:]
         channel_info = fitter.indata.channel_info[channel]
         channel_axes = channel_info["axes"]
 
-        print(f"Save projection for channel {channel} - inclusive")
-=======
-        axes = p[1:]
         logger.info(f"Save projection for channel {channel} - inclusive")
->>>>>>> 68ee02ae
 
         exp, aux = fitter.expected_events_projection(
             channel=channel,
